--- conflicted
+++ resolved
@@ -114,7 +114,6 @@
 python main.py
 ```
 
-<<<<<<< HEAD
 ## Deploy to huggingface 🤗
 
 To deploy, run
@@ -127,10 +126,9 @@
 This is personal, and must be created at [huggingface](https://huggingface.co/settings/tokens). 
 Make sure the token has `write` access.
 Be ware that this will not delete existing files, only modify or add, see [huggingface-cli](https://huggingface.co/docs/huggingface_hub/en/guides/upload#upload-from-the-cli) for more information.
-=======
+
 ### Making changes to CSS
 To make changes to global.css apply, run
 ```bash
 shad4fast build
-```
->>>>>>> 39da1e17
+```