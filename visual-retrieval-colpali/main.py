import asyncio
import uuid

from fasthtml.common import *
from shad4fast import *
from vespa.application import Vespa

<<<<<<< HEAD
from backend.colpali import (
    load_model,
    get_result_from_query,
    get_query_embeddings_and_token_map,
)
=======
from backend.colpali import get_result_from_query, load_model
>>>>>>> 86f7730a
from backend.vespa_app import get_vespa_app
from frontend.app import Home, Search, SearchBox, SearchResult
from frontend.layout import Layout

highlight_js_theme_link = Link(id="highlight-theme", rel="stylesheet", href="")
highlight_js_theme = Script(src="/static/js/highlightjs-theme.js")
highlight_js = HighlightJS(
    langs=["python", "javascript", "java", "json", "xml"],
    dark="github-dark",
    light="github",
)
sselink = Script(src="https://unpkg.com/htmx-ext-sse@2.2.1/sse.js")


app, rt = fast_app(
    htmlkw={"cls": "h-full"},
    pico=False,
    hdrs=(
        ShadHead(tw_cdn=False, theme_handle=True),
        highlight_js,
        highlight_js_theme_link,
        highlight_js_theme,
        sselink,
    ),
)
vespa_app: Vespa = get_vespa_app()

# In-memory storage for the data associated with similarity maps
sim_map_data = {}
# In-memory storage for events to signal when similarity maps are ready
sim_map_events = {}


class ModelManager:
    _instance = None
    model = None
    processor = None

    @staticmethod
    def get_instance():
        if ModelManager._instance is None:
            ModelManager._instance = ModelManager()
            ModelManager._instance.initialize_model_and_processor()
        return ModelManager._instance

    def initialize_model_and_processor(self):
        if self.model is None or self.processor is None:  # Ensure no reinitialization
            self.model, self.processor = load_model()
            if self.model is None or self.processor is None:
                print("Failed to initialize model or processor at startup")
            else:
                print("Model and processor loaded at startup")


@rt("/static/{filepath:path}")
def serve_static(filepath: str):
    return FileResponse(f"./static/{filepath}")


@rt("/")
def get():
    return Layout(Home())


@rt("/search")
def get(request):
    # Extract the 'query' parameter from the URL using query_params
    query_value = request.query_params.get("query", "").strip()

    # Always render the SearchBox first
    if not query_value:
        # Show SearchBox and a message for missing query
        return Layout(
            Div(
                SearchBox(query_value=query_value),
                Div(
                    P(
                        "No query provided. Please enter a query.",
                        cls="text-center text-muted-foreground",
                    ),
                    cls="p-10",
                ),
                cls="grid",
            )
        )

    # Show the loading message if a query is provided
    return Layout(Search(request))  # Show SearchBox and Loading message initially


@rt("/fetch_results")
<<<<<<< HEAD
async def get(request, query: str, nn: bool = True):
=======
def get(request, query: str, nn: bool = True, sim_map: bool = True):
>>>>>>> 86f7730a
    # Check if the request came from HTMX; if not, redirect to /search
    if "hx-request" not in request.headers:
        return RedirectResponse("/search")

    # Fetch model and processor
    manager = ModelManager.get_instance()
    model = manager.model
    processor = manager.processor
    q_embs, token_to_idx = get_query_embeddings_and_token_map(processor, model, query)
    # Generate a unique identifier for this request
    map_id = str(uuid.uuid4())
    # Create an asyncio Event for this map_id
    sim_map_events[map_id] = asyncio.Event()
    # Start generating the similarity map in the background
    asyncio.create_task(generate_similarity_map(map_id, query))
    # Fetch real search results from Vespa
    result = await get_result_from_query(
        vespa_app,
        processor=processor,
        model=model,
        query=query,
        q_embs=q_embs,
        token_to_idx=token_to_idx,
        nn=nn,
    )
    # Extract search results from the result payload
    search_results = (
        result["root"]["children"]
        if "root" in result and "children" in result["root"]
        else []
    )
    # Directly return the search results without the full page layout
    return SearchResult(search_results, map_id)


# Async function to generate and store the similarity map
async def generate_similarity_map(map_id, query):
    # Simulate a slow calculation for generating the similarity map (e.g., taking 2 seconds)
    await asyncio.sleep(7)
    # manager = ModelManager.get_instance()
    # model = manager.model
    # processor = manager.processor
    # sim_map_result = add_sim_maps_to_result(
    #     result=result,
    #     model=model,
    #     processor=processor,
    #     query=query,
    #     q_embs=q_embs,
    #     token_to_idx=token_to_idx,
    # )
    # Simulate generating the similarity map data
    similarity_map = (
        f"SimilarityMapData for query '{query}'"  # Replace with actual calculation
    )
    # Store the similarity map data on the server associated with the map_id as a Div
    sim_map_data[map_id] = {"query": query, "similarity_map": similarity_map}
    # Signal that the similarity map is ready by setting the event
    sim_map_events[map_id].set()


# Async generator to yield the similarity map via SSE
async def similarity_map_generator(map_id):
    # Retrieve the event associated with the map_id
    event = sim_map_events.get(map_id)
    if event is None:
        # If event not found, inform the client and close the connection
        yield "event: error\ndata: Similarity map not found.\n\n"
        yield "event: close\ndata: \n\n"
        return
    # Wait until the similarity map is ready
    await event.wait()
    # Similarity map should now be ready; retrieve it
    data = sim_map_data.get(map_id)
    if data is None:
        # Data not found even after event is set
        yield "event: error\ndata: Similarity map not found after event.\n\n"
        yield "event: close\ndata: \n\n"
        return
    # Prepare the similarity map content using the stored data
    similarity_map_content = (
        f"Similarity Map for query '{data['query']}': {data['similarity_map']}"
    )
    # Yield the similarity map via SSE
    yield f"event: update\ndata: {similarity_map_content}\n\n"
    # Signal that the SSE stream can be closed
    yield "event: close\ndata: \n\n"
    # Clean up the stored data and event
    del sim_map_data[map_id]
    del sim_map_events[map_id]


# SSE endpoint to stream the similarity map, accepting the map_id parameter
@app.get("/similarity-map")
async def similarity_map(map_id: str):
    return StreamingResponse(
        similarity_map_generator(map_id), media_type="text/event-stream"
    )


@rt("/app")
def get():
    return Layout(Div(P(f"Connected to Vespa at {vespa_app.url}"), cls="p-4"))


if __name__ == "__main__":
    # ModelManager.get_instance()  # Initialize once at startup
    serve(port=7860)<|MERGE_RESOLUTION|>--- conflicted
+++ resolved
@@ -5,15 +5,11 @@
 from shad4fast import *
 from vespa.application import Vespa
 
-<<<<<<< HEAD
 from backend.colpali import (
     load_model,
     get_result_from_query,
     get_query_embeddings_and_token_map,
 )
-=======
-from backend.colpali import get_result_from_query, load_model
->>>>>>> 86f7730a
 from backend.vespa_app import get_vespa_app
 from frontend.app import Home, Search, SearchBox, SearchResult
 from frontend.layout import Layout
@@ -105,11 +101,7 @@
 
 
 @rt("/fetch_results")
-<<<<<<< HEAD
 async def get(request, query: str, nn: bool = True):
-=======
-def get(request, query: str, nn: bool = True, sim_map: bool = True):
->>>>>>> 86f7730a
     # Check if the request came from HTMX; if not, redirect to /search
     if "hx-request" not in request.headers:
         return RedirectResponse("/search")
