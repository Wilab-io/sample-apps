--- conflicted
+++ resolved
@@ -1,9 +1,6 @@
 from fasthtml.common import Div, H1, H2, Input, Main, Button, P, Form, Label, Span, Textarea
 from lucide_fasthtml import Lucide
-<<<<<<< HEAD
-from backend.models import UserSettings
 from pathlib import Path
-=======
 from backend.models import UserSettings, User
 from shad4fast import (
     Table,
@@ -13,7 +10,6 @@
     TableHeader,
     TableRow,
 )
->>>>>>> 441e6292
 
 def TabButton(text: str, value: str, active_tab: str):
     is_active = value == active_tab
@@ -558,7 +554,7 @@
                             ) if (i > 0 and not user.get("username") == "admin") else None,
                             cls="flex items-center mb-2"
                         ),
-                    **{"data-user-id": user.get("user_id")} 
+                    **{"data-user-id": user.get("user_id")}
                     )
                     for i, user in enumerate(users)
                 ]
