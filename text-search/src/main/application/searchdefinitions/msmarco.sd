# Copyright 2019 Oath Inc. Licensed under the terms of the Apache 2.0 license. See LICENSE in the project root.

search msmarco {
    document msmarco {

        field id type string {
            indexing: summary | attribute
        }

        field title type string {
            indexing: index | summary
            index: enable-bm25
            stemming: best
        }

        field url type string {
            indexing: index | summary
        }

        field body type string {
            indexing: index | summary
            index: enable-bm25
            summary: dynamic
            stemming: best
        }

    }

    document-summary minimal {
        summary id type string {}
    }

    fieldset default {
        fields: title, body
    }

    rank-profile default {
        first-phase {
            expression: nativeRank(title, body)
        }
    }

    rank-profile bm25 inherits default {
        first-phase {
            expression: bm25(title) + bm25(body)
        }
    }

    rank-profile pointwise_linear_bm25 inherits default {
        first-phase {
            expression: -4.16019 + 0.05083 * bm25(body) + 0.33361 * bm25(title)
        }
    }

<<<<<<< HEAD
    rank-profile listwise_linear_bm25 inherits default {
        first-phase {
            expression: 0.44720617 * bm25(body) + 0.24331133 * bm25(title)
        }
    }

    rank-profile collectAll inherits default  {

=======
    rank-profile collect_rank_features inherits default  {
>>>>>>> 7f19ca4b
        first-phase {
            expression: random
        }
        ignore-default-rank-features
        rank-features {
            bm25(title)
            bm25(body)
            nativeRank(title)
            nativeRank(body)
        }
    }
}<|MERGE_RESOLUTION|>--- conflicted
+++ resolved
@@ -52,18 +52,13 @@
         }
     }
 
-<<<<<<< HEAD
     rank-profile listwise_linear_bm25 inherits default {
         first-phase {
             expression: 0.44720617 * bm25(body) + 0.24331133 * bm25(title)
         }
     }
 
-    rank-profile collectAll inherits default  {
-
-=======
     rank-profile collect_rank_features inherits default  {
->>>>>>> 7f19ca4b
         first-phase {
             expression: random
         }
