--- conflicted
+++ resolved
@@ -44,14 +44,8 @@
 First, we retrieve the sample app:
 
 <pre data-test="exec">
-<<<<<<< HEAD
-$ #git clone https://github.com/vespa-engine/sample-apps.git
-$ mkdir sample-apps
-$ cp -r ~/sample-apps/dense-passage-retrieval-with-ann sample-apps/
-=======
 $ git clone https://github.com/vespa-engine/sample-apps.git
 $ cd sample-apps && git checkout jobergum/dense-passage-retrieval && cd ..  # REMOVE ME WHEN MASTER
->>>>>>> 17e7a129
 $ SAMPLE_APP=`pwd`/sample-apps/dense-passage-retrieval-with-ann
 $ cd $SAMPLE_APP
 </pre>
